--- conflicted
+++ resolved
@@ -52,13 +52,8 @@
 const unsigned int SCR_WIDTH = 800;
 const unsigned int SCR_HEIGHT = 600;
 
-<<<<<<< HEAD
-//Light parameters
-float emissionStrength = 1.5f; // Adjust for desired glow intensity
-=======
 glm::vec3 lightDirection = glm::normalize(glm::vec3(-0.3f, -0.8f, -0.5f)); // Example direction
 glm::vec3 globalLightColor = glm::vec3(1.0f, 1.0f, 1.0f);                  // White light
->>>>>>> c39bb2f4
 
 // Lightning parameters (adjustable via UI)
 int maxDepth = 5;
@@ -162,51 +157,6 @@
 )";
 
 // Fragment Shader
-<<<<<<< HEAD
-const char *fragmentShaderSource = R"(
-    #version 330 core
-    out vec4 FragColor;
-    
-    in vec3 FragPos;
-    in vec3 Normal;
-    
-    uniform vec3 lightningColor;
-    uniform vec3 lightPos;
-    uniform vec3 viewPos;
-    uniform float emissionStrength;  // Add this uniform
-    
-    void main()
-    {
-        // Ambient lighting
-        float ambientStrength = 0.2;
-        vec3 ambient = ambientStrength * lightningColor;
-          
-        // Diffuse lighting
-        vec3 norm = normalize(Normal);
-        vec3 lightDir = normalize(lightPos - FragPos);
-        float diff = max(dot(norm, lightDir), 0.0);
-        vec3 diffuse = diff * lightningColor;
-        
-        // Specular lighting
-        float specularStrength = 0.5;
-        vec3 viewDir = normalize(viewPos - FragPos);
-        vec3 reflectDir = reflect(-lightDir, norm);  
-        float spec = pow(max(dot(viewDir, reflectDir), 0.0), 32);
-        vec3 specular = specularStrength * spec * vec3(1.0, 1.0, 1.0);
-        
-        // Add emission for self-illumination
-        vec3 emission = lightningColor * emissionStrength;
-            
-        // Combine all lighting components
-        vec3 result = (ambient + diffuse + specular) * lightningColor + emission;
-        
-        // Ensure we're not exceeding 1.0 in brightness
-        // result = min(result, vec3(1.0));  // Optional, remove for HDR effect
-        
-        FragColor = vec4(result, 1.0);
-    }
-    )";
-=======
 const char *lightningFragmentShaderSource = R"(
 #version 330 core
 out vec4 FragColor;
@@ -216,7 +166,6 @@
     FragColor = vec4(lightningColor, 1.0);
 }
 )";
->>>>>>> c39bb2f4
 
 // Stick Vertex Shader
 const char *stickVertexShaderSource = R"(
@@ -592,23 +541,12 @@
 void updateLightning()
 {
     lightningVertices.clear();
-<<<<<<< HEAD
-    lightningLightPositions.clear();
-    
-    // Your existing code to generate lightning
-    for (size_t i = 0; i < sticks.size() - 1; ++i) {
-        glm::vec3 startPos = {
-            sticks[i].position.x,
-            sticks[i].position.y + sticks[i].height,
-            sticks[i].position.z};
-=======
     std::vector<Segment> mainSegments;
 
     // Generate lightning between sticks
     for (size_t i = 0; i < sticks.size() - 1; ++i)
     {
         glm::vec3 startPos = {sticks[i].position.x, sticks[i].position.y + sticks[i].height, sticks[i].position.z};
->>>>>>> c39bb2f4
 
         glm::vec3 endPos = {sticks[i + 1].position.x, sticks[i + 1].position.y + sticks[i + 1].height,
                             sticks[i + 1].position.z};
@@ -674,74 +612,13 @@
 
 void renderLightning(const glm::mat4 &view, const glm::mat4 &projection)
 {
-<<<<<<< HEAD
-    glUseProgram(shaderProgram);
-
-    // Set model, view, projection matrices
-    glm::mat4 model = glm::mat4(1.0f);
-    glUniformMatrix4fv(glGetUniformLocation(shaderProgram, "model"), 1, GL_FALSE, glm::value_ptr(model));
-    glUniformMatrix4fv(glGetUniformLocation(shaderProgram, "view"), 1, GL_FALSE, glm::value_ptr(view));
-    glUniformMatrix4fv(glGetUniformLocation(shaderProgram, "projection"), 1, GL_FALSE, glm::value_ptr(projection));
-    
-    // Set lightning color
-    glUniform3fv(glGetUniformLocation(shaderProgram, "lightningColor"), 1, glm::value_ptr(lightningColor));
-    
-    // Set light position
-    glm::vec3 lightPos = glm::vec3(0.0f, 5.0f, 0.0f);
-    glUniform3fv(glGetUniformLocation(shaderProgram, "lightPos"), 1, glm::value_ptr(lightPos));
-    
-    // Set view position
-    glUniform3fv(glGetUniformLocation(shaderProgram, "viewPos"), 1, glm::value_ptr(cameraPos));
-    
-    // Set emission strength
-    glUniform1f(glGetUniformLocation(shaderProgram, "emissionStrength"), emissionStrength);
-
-    // Enable additive blending for glow effect
-    glEnable(GL_BLEND);
-    glBlendFunc(GL_SRC_ALPHA, GL_ONE);
-    
-    // Render lightning
-=======
     glUseProgram(lightningShaderProgram);
 
     // Render multiple passes for a glow effect
->>>>>>> c39bb2f4
     glBindVertexArray(VAO);
-    glDrawArrays(GL_LINES, 0, lightningVertices.size() / 6);
-    
-    // Reset to default blending
-    glBlendFunc(GL_SRC_ALPHA, GL_ONE_MINUS_SRC_ALPHA);
-    
-    glBindVertexArray(0);
-
-    // First pass - core lightning (thinner, brighter)
+
+    // Main lightning (thick and bright)
     glLineWidth(1.0f);
-<<<<<<< HEAD
-    glUniform3fv(glGetUniformLocation(shaderProgram, "lightningColor"), 1, 
-                 glm::value_ptr(lightningColor * 1.5f)); // Brighter core
-    glUniform1f(glGetUniformLocation(shaderProgram, "emissionStrength"), emissionStrength * 1.5f);
-    glDrawArrays(GL_LINES, 0, lightningVertices.size() / 6);
-    
-    // Second pass - middle glow (medium thickness)
-    glLineWidth(3.0f);
-    glUniform3fv(glGetUniformLocation(shaderProgram, "lightningColor"), 1, 
-                 glm::value_ptr(lightningColor * 1.2f));
-    glUniform1f(glGetUniformLocation(shaderProgram, "emissionStrength"), emissionStrength);
-    glDrawArrays(GL_LINES, 0, lightningVertices.size() / 6);
-    
-    // Third pass - outer glow (thicker, dimmer)
-    glLineWidth(6.0f);
-    glUniform3fv(glGetUniformLocation(shaderProgram, "lightningColor"), 1, 
-                 glm::value_ptr(lightningColor * 0.8f));
-    glUniform1f(glGetUniformLocation(shaderProgram, "emissionStrength"), emissionStrength * 0.5f);
-    glDrawArrays(GL_LINES, 0, lightningVertices.size() / 6);
-    
-    // Reset to default settings
-    glLineWidth(1.0f);
-    glBlendFunc(GL_SRC_ALPHA, GL_ONE_MINUS_SRC_ALPHA);
-    glUniform3fv(glGetUniformLocation(shaderProgram, "lightningColor"), 1, glm::value_ptr(lightningColor));
-    
-=======
     glUniform3fv(glGetUniformLocation(lightningShaderProgram, "lightningColor"), 1, glm::value_ptr(lightningColor));
     glDrawArrays(GL_LINES, 0, lightningVertices.size() / 3);
 
@@ -757,7 +634,6 @@
     glUniform3fv(glGetUniformLocation(lightningShaderProgram, "lightningColor"), 1, glm::value_ptr(coreColor));
     glDrawArrays(GL_LINES, 0, lightningVertices.size() / 3);
 
->>>>>>> c39bb2f4
     glBindVertexArray(0);
 }
 
